--- conflicted
+++ resolved
@@ -13,8 +13,7 @@
  * Represented using integers since sub-unit coordinates are not of particular
  * relevance. Allows for operations such as addition between coordinates.
  */
-class Coordinate {
-  public:
+struct Coordinate {
     /**
      * @brief Constructs a Coordinate object with integer values.
      *
@@ -89,7 +88,6 @@
 };
 
 /**
-<<<<<<< HEAD
  * Stores a 3D cuboid of BlockTypes while preserving their relative location to
  * the base point they were gathered at and each other.
  */
@@ -127,7 +125,9 @@
     int y_len;
     int x_len;
     int z_len;
-=======
+}
+  
+/**
  * Represents a 2D area of the world with the y coordinates of the highest
  * non-air blocks at each (x,z)
  */
@@ -163,7 +163,6 @@
     int z_len;
     Coordinate base_pt;
     int* raw_heights;
->>>>>>> 6ed3d393
 };
 
 } // namespace mcpp