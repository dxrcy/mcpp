#pragma once

#include "block.h"
#include "connection.h"
#include "util.h"
#include <memory>
#include <string_view>
#include <vector>

/** @file
 * @brief MinecraftConnection class.
 *
 */

/**
 * @brief Namespace containing all the the mcpp library classes.
 *
 * The mcpp namespace includes classes and functions designed to facilitate
 * interaction with the Minecraft world through various server commands
 * and data manipulations.
 */
namespace mcpp {
class MinecraftConnection {
  private:
    /// Handle to the socket connection.
    std::unique_ptr<SocketConnection> conn;

    /**
     * @brief Helper function to convert flat block array to 3D.
     *
     * @param loc1 The first coordinate.
     * @param loc2 The second coordinate.
     * @param inVector The input flat block array.
     * @return A 3D vector representing the blocks.
     */
    static std::vector<std::vector<std::vector<BlockType>>>
    unflattenBlocksArray(const Coordinate& loc1, const Coordinate& loc2,
                         const std::vector<BlockType>& inVector);

<<<<<<< HEAD
=======
    /**
     * @brief Helper function to convert flat height array to 2D.
     *
     * @param loc1 The first coordinate.
     * @param loc2 The second coordinate.
     * @param inVector The input flat height array.
     * @return A 2D vector representing the heights.
     */
    static std::vector<std::vector<int>>
    unflattenHeightsArray(const Coordinate& loc1, const Coordinate& loc2,
                          const std::vector<int>& inVector);

>>>>>>> f890864f
  public:
    /**
     * @brief Represents the main endpoint for interaction with the minecraft
     * world.
     *
     * @param address String address in IPV4 format, defaults to "localhost"
     * @param port Integer port to run on, defaults to 4711 as that is the port
     * for ELCI
     */
    explicit MinecraftConnection(const std::string& address = "localhost",
                                 int port = 4711);

    /**
     * @brief Sends a message to the in-game chat, does not require a joined
     * player
     *
     * @param message
     */
    void postToChat(const std::string& message);

    /**
     * @brief Performs an in-game minecraft command. Players have to exist on
     * the server and should be server operators (default with ELCI)
     *
     * @param command Command string in the in-game format (e.g. "time set day")
     */
    void doCommand(const std::string& command);

    /**
     * @brief Sets player pos (block pos of lower half of playermodel) to
     * specified Coordinate
     *
     * @param pos Coordinate to set
     */
    void setPlayerPosition(const Coordinate& pos);

    /**
     * @brief Returns a coordinate representing player position (block pos of
     * lower half of playermodel)
     *
     * @return Coordinate of location
     */
    Coordinate getPlayerPosition();

    /**
     * @brief Sets player position to be one above specified tile (i.e. tile =
     * block player is standing on)
     *
     * @param tile Coordinate to set
     */
    void setPlayerTilePosition(const Coordinate& tile);

    /**
     * @brief Returns the coordinate location of the block the player is
     * standing on
     *
     * @return Coordinate of location
     */
    Coordinate getPlayerTilePosition();

    /**
     * @brief Sets block at Coordinate loc to the BlockType specified by
     * blockType
     *
     * @param loc
     * @param blockType
     */
    void setBlock(const Coordinate& loc, const BlockType& blockType);

    /**
     * @brief Sets a cuboid of blocks to the specified BlockType blockType, with
     * the corners of the cuboid provided by the Coordinate loc1 and loc2
     *
     * @param loc1
     * @param loc2
     * @param blockType
     */
    void setBlocks(const Coordinate& loc1, const Coordinate& loc2,
                   const BlockType& blockType);

    /**
     * @brief Returns BlockType object from the specified Coordinate loc with
     * modifier
     *
     * @param loc
     * @return BlockType of the requested block
     */
    BlockType getBlock(const Coordinate& loc);

    /**
     * @brief Returns a 3D vector of the BlockTypes of the requested cuboid with
     * modifiers
     *
     * @param loc1 1st corner of the cuboid
     * @param loc2 2nd corner of the cuboid
     * @return 3D vector of BlockType in the specified cuboid.
     */
    std::vector<std::vector<std::vector<BlockType>>>
    getBlocks(const Coordinate& loc1, const Coordinate& loc2);

    /**
     * @brief Returns the height of the specific provided x and y coordinate
     *
     * ***IMPORTANT:***
     * DO NOT USE FOR LARGE AREAS, IT WILL BE VERY SLOW
     * USE getHeights() INSTEAD
     *
     * Gets the y-value of the highest non-air block at the specified (x, z)
     * coordinate.
     * @param x
     * @param z
     * @return Returns the integer y-height at the requested coordinate.
     */
    int getHeight(int x, int z);

    /**
     * @brief Provides a scaled option of the getHeight call to allow for
     * considerable performance gains.
     *
     * \par USE THIS instead of getHeight in a for loop.
     *
     * @param loc1
     * @param loc2
     * @return Returns a vector of integers representing the 2D area of heights.
     */
    const HeightMap getHeights(const Coordinate& loc1, const Coordinate& loc2);
};
} // namespace mcpp<|MERGE_RESOLUTION|>--- conflicted
+++ resolved
@@ -37,21 +37,6 @@
     unflattenBlocksArray(const Coordinate& loc1, const Coordinate& loc2,
                          const std::vector<BlockType>& inVector);
 
-<<<<<<< HEAD
-=======
-    /**
-     * @brief Helper function to convert flat height array to 2D.
-     *
-     * @param loc1 The first coordinate.
-     * @param loc2 The second coordinate.
-     * @param inVector The input flat height array.
-     * @return A 2D vector representing the heights.
-     */
-    static std::vector<std::vector<int>>
-    unflattenHeightsArray(const Coordinate& loc1, const Coordinate& loc2,
-                          const std::vector<int>& inVector);
-
->>>>>>> f890864f
   public:
     /**
      * @brief Represents the main endpoint for interaction with the minecraft
