--- conflicted
+++ resolved
@@ -26,152 +26,6 @@
 const uint16_t MCPP_PORT = 4711;
 
 class MinecraftConnection {
-<<<<<<< HEAD
-  private:
-    /// Handle to the socket connection.
-    std::unique_ptr<SocketConnection> conn;
-
-  public:
-    /**
-     * @brief Represents the main endpoint for interaction with the minecraft
-     * world.
-     *
-     * @param address String address in IPV4 format, defaults to "localhost"
-     * @param port Integer port to run on, defaults to 4711 as that is the port
-     * for ELCI
-     */
-    explicit MinecraftConnection(const std::string& address = "localhost",
-                                 int port = 4711);
-
-    /**
-     * @brief Sends a message to the in-game chat, does not require a joined
-     * player
-     *
-     * @param message
-     */
-    void postToChat(const std::string& message);
-
-    /**
-     * @brief Performs an in-game minecraft command. Players have to exist on
-     * the server and should be server operators (default with ELCI)
-     *
-     * @param command Command string in the in-game format (e.g. "time set day")
-     */
-    void doCommand(const std::string& command);
-
-    /**
-     * @brief Sets player pos (block pos of lower half of playermodel) to
-     * specified Coordinate
-     *
-     * @param pos Coordinate to set
-     */
-    void setPlayerPosition(const Coordinate& pos);
-
-    /**
-     * @brief Returns a coordinate representing player position (block pos of
-     * lower half of playermodel)
-     *
-     * @return Coordinate of location
-     */
-    Coordinate getPlayerPosition();
-
-    /**
-     * @brief Sets player position to be one above specified tile (i.e. tile =
-     * block player is standing on)
-     *
-     * @param tile Coordinate to set
-     */
-    void setPlayerTilePosition(const Coordinate& tile);
-
-    /**
-     * @brief Returns the coordinate location of the block the player is
-     * standing on
-     *
-     * @return Coordinate of location
-     */
-    Coordinate getPlayerTilePosition();
-
-    /**
-     * @brief Sets block at Coordinate loc to the BlockType specified by
-     * blockType
-     *
-     * @param loc
-     * @param blockType
-     */
-    void setBlock(const Coordinate& loc, const BlockType& blockType);
-
-    /**
-     * @brief Sets a cuboid of blocks to the specified BlockType blockType, with
-     * the corners of the cuboid provided by the Coordinate loc1 and loc2
-     *
-     * @param loc1
-     * @param loc2
-     * @param blockType
-     */
-    void setBlocks(const Coordinate& loc1, const Coordinate& loc2,
-                   const BlockType& blockType);
-
-    /**
-     * @brief Returns BlockType object from the specified Coordinate loc with
-     * modifier
-     *
-     * @param loc
-     * @return BlockType of the requested block
-     */
-    BlockType getBlock(const Coordinate& loc);
-
-    /**
-     * @brief Returns a 3D vector of the BlockTypes of the requested cuboid with
-     * modifiers
-     *
-     * @param loc1 1st corner of the cuboid
-     * @param loc2 2nd corner of the cuboid
-     * @return Chunk containing the blocks in the specified area.
-     */
-    Chunk getBlocks(const Coordinate& loc1, const Coordinate& loc2);
-
-    /**
-     * @brief Returns the height of the specific provided 2D coordinate
-     *
-     * ***IMPORTANT:***
-     * DO NOT USE FOR LARGE AREAS, IT WILL BE VERY SLOW
-     * USE getHeights() INSTEAD
-     *
-     * Gets the y-value of the highest non-air block at the specified 2D
-     * coordinate.
-     * @param loc 2D coordinate
-     * @return Returns the integer y-height at the requested coordinate.
-     */
-    int getHeight(Coordinate2D loc);
-
-    /**
-     * @brief Returns the coordinate with the x, z, and in-world height of the
-     * specific provided 2D coordinate
-     *
-     * ***IMPORTANT:***
-     * DO NOT USE FOR LARGE AREAS, IT WILL BE VERY SLOW
-     * USE getHeights() INSTEAD
-     *
-     * Gets the y-value of the highest non-air block at the specified 2D
-     * coordinate, and creates a new 3D coordinate.
-     * @param loc 2D coordinate
-     * @return Returns the coordinate with the filled-in height.
-     */
-    Coordinate fillHeight(Coordinate2D loc);
-
-    /**
-     * @brief Provides a scaled option of the getHeight call to allow for
-     * considerable performance gains.
-     *
-     * \par USE THIS instead of getHeight in a for loop.
-     *
-     * @param loc1 1st corner of rectangle
-     * @param loc2 2nd corner of rectangle
-     * @return Returns a vector of integers representing the 2D area of heights.
-     */
-    const HeightMap getHeights(const Coordinate2D& loc1,
-                               const Coordinate2D& loc2);
-=======
 private:
   /// Handle to the socket connection.
   std::unique_ptr<SocketConnection> _conn;
@@ -280,19 +134,33 @@
   [[nodiscard]] Chunk getBlocks(const Coordinate& loc1, const Coordinate& loc2) const;
 
   /**
-   * @brief Returns the height of the specific provided x and z coordinate
+   * @brief Returns the height of the specific provided 2D coordinate
    *
    * ***IMPORTANT:***
    * DO NOT USE FOR LARGE AREAS, IT WILL BE VERY SLOW
    * USE getHeights() INSTEAD
    *
-   * Gets the y-value of the highest non-air block at the specified (x, z)
+   * Gets the y-value of the highest non-air block at the specified 2D
    * coordinate.
-   * @param x
-   * @param z
+   * @param loc 2D coordinate
    * @return Returns the integer y-height at the requested coordinate.
    */
-  [[nodiscard]] int32_t getHeight(int x, int z) const;
+  [[nodiscard]] int32_t getHeight(Coordinate2D loc) const;
+
+  /**
+   * @brief Returns the coordinate with the x, z, and in-world height of the
+   * specific provided 2D coordinate
+   *
+   * ***IMPORTANT:***
+   * DO NOT USE FOR LARGE AREAS, IT WILL BE VERY SLOW
+   * USE getHeights() INSTEAD
+   *
+   * Gets the y-value of the highest non-air block at the specified 2D
+   * coordinate, and creates a new 3D coordinate.
+   * @param loc 2D coordinate
+   * @return Returns the coordinate with the filled-in height.
+   */
+  Coordinate fillHeight(Coordinate2D loc);
 
   /**
    * @brief Provides a scaled option of the getHeight call to allow for
@@ -300,13 +168,12 @@
    *
    * \par USE THIS instead of getHeight in a for loop.
    *
-   * @param loc1
-   * @param loc2
+   * @param loc1 1st corner of rectangle
+   * @param loc2 2nd corner of rectangle
    * @return Returns a vector of integers representing the 2D area of heights.
    */
-  [[nodiscard]] HeightMap getHeights(const Coordinate& loc1, const Coordinate& loc2) const;
+  [[nodiscard]] HeightMap getHeights(const Coordinate2D& loc1, const Coordinate2D& loc2);
 
   // NOLINTEND(readability-identifier-naming)
->>>>>>> afafcf2c
 };
 } // namespace mcpp