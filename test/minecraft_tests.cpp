--- conflicted
+++ resolved
@@ -110,31 +110,10 @@
     }
 
     SUBCASE("getHeight") {
-<<<<<<< HEAD
         Coordinate heightTestLoc(300, 200, 300);
         mc.setBlock(heightTestLoc, Blocks::DIRT);
         auto height = mc.getHeight(heightTestLoc.x, heightTestLoc.z);
         CHECK_EQ(height, heightTestLoc.y);
-=======
-        Coordinate height_test_loc(200, 200, 200);
-        mc.setBlock(height_test_loc, Blocks::DIRT);
-        int height = mc.getHeight(height_test_loc.x, height_test_loc.z);
-        CHECK_EQ(height, height_test_loc.y);
-
-        // Cleanup
-        mc.setBlock(height_test_loc, Blocks::AIR);
-    }
-
-    SUBCASE("getHeights") {
-        Coordinate platformCoord1(151, 100, 151);
-        Coordinate platformCoord2(160, 100, 160);
-
-        // Create even heights
-        mc.setBlocks(platformCoord1, platformCoord2, Blocks::DIRT);
-
-        std::vector expected =
-            std::vector<std::vector<int>>(10, std::vector<int>(10, 100));
->>>>>>> f890864f
 
         // Clean up
         mc.setBlock(heightTestLoc, Blocks::AIR);
