#include "../include/mcpp/mcpp.h"
#include "../src/connection.h"
#include "doctest.h"

// NOLINTBEGIN

using namespace std::string_literals;
using namespace mcpp;

// You may need to set the address to your $(hostname).local if running on WSL2.
SocketConnection tcp_conn("localhost", mcpp::MCPP_PORT);
MinecraftConnection mc;

/*
 * All tests require a running instance of Spigot server with the ELCI Legacy
 * plugin in order to run successfully. This requirement stems from the fact
 * that it's a pain in the ass to run a local TCP server just in order to test
 * if the client is sending across a string successfully, and would probably
 * require either writing or importing that TCP server from somewhere and
 * writing around it in a way that does not block code execution when waiting
 * for a connection.
 */

// Run test_suite profile to perform tests in this file.
TEST_CASE("Socket connection test") {
  SUBCASE("Test send") {
    // More or less manual test case used more so to check for errors
    // sending
    tcp_conn.send("chat.post(test string)\n");
  }

  SUBCASE("Test receive") {
    tcp_conn.send("world.setBlock(100,100,100,30)\n");
    tcp_conn.send("world.getBlock(100,100,100)\n");
    std::string return_str = tcp_conn.recv();
    CHECK_EQ(return_str, "30");
    tcp_conn.send("world.setBlock(100,100,100,0)\n");
  }

  SUBCASE("Repeated receive") {
    tcp_conn.send("world.setBlock(100,100,100,29)\n");
    tcp_conn.send("world.getBlock(100,100,100)\n");
    std::string return_str = tcp_conn.recv();
    CHECK_EQ(return_str, "29");
    tcp_conn.send("world.setBlock(100,100,100,0)\n");
  }

  SUBCASE("Send command") { tcp_conn.send_command("chat.post", "test message"); }

  SUBCASE("Send receive command") {
    tcp_conn.send_command("world.setBlock", 100, 100, 100, 26);
    auto result = tcp_conn.send_receive_command("world.getBlock", 100, 100, 100);
    CHECK_EQ(result, "26");

    tcp_conn.send_command("world.setBlock", 100, 100, 100, 25);
    result = tcp_conn.send_receive_command("world.getBlock", 100, 100, 100);
    CHECK_EQ(result, "25");
    tcp_conn.send_command("world.setBlock", 100, 100, 100, 0);
  }

  // TODO: This is no longer the same size for whatever reason. Please fix or
  // figure out
  /*
   * Validates non-existence of a rare bug where specific response sizes
   * would hang execution.
   */
  //
  // SUBCASE("Test receive when response size is divisible by buffer size") {
  //     // Assuming buffer size is 1024 bytes
  //     int expected_size = 4096;
  //
  //     int x1 = 0, y1 = 0, z1 = 0;
  //     int x2 = 31, y2 = 100, z2 = 31;
  //
  //     tcp_conn.sendCommand("world.setBlocks", x1, y1, z1, x2, y2, z2,
  //                          Blocks::DIRT.id, Blocks::DIRT.mod);
  //     std::string result =
  //         tcp_conn.sendReceiveCommand("world.getHeights", x1, z1, x2, z2);
  //     int real_size = result.size();
  //
  //     // -1 because newline is removed
  //     CHECK_EQ(real_size, expected_size - 1);
  //
  //     // Cleanup
  //     tcp_conn.sendCommand("world.setBlocks", x1, y1, z1, x2, y2, z2,
  //                          Blocks::AIR.id, Blocks::AIR.mod);
  // }

  SUBCASE("Check fail condition") {
    CHECK_THROWS(tcp_conn.send_receive_command("failCommand", ""));
  }
}

TEST_CASE("Test the main mcpp class") {
  Coordinate test_loc(100, 100, 100);

  SUBCASE("postToChat") { mc.postToChat("test string"); }

  SUBCASE("setBlock") { mc.setBlock(test_loc, BlockType(50)); }

  SUBCASE("getBlock") {
    mc.setBlock(test_loc, BlockType(34));
    CHECK_EQ(mc.getBlock(test_loc), BlockType(34));
  }

  // Using values from the Blocks struct in block.h beyond this point
  SUBCASE("getBlock with mod") {
    mc.setBlock(test_loc, BlockType(5, 5));
    CHECK_EQ(mc.getBlock(test_loc), BlockType(5, 5));

    mc.setBlock(test_loc, Blocks::LIGHT_BLUE_CONCRETE);
    CHECK_EQ(mc.getBlock(test_loc), Blocks::LIGHT_BLUE_CONCRETE);
  }

<<<<<<< HEAD
    SUBCASE("getHeight") {
        Coordinate heightTestLoc(300, 200, 300);
        mc.setBlock(heightTestLoc, Blocks::DIRT);
        auto height = mc.getHeight(heightTestLoc);
        CHECK_EQ(height, heightTestLoc.y);
=======
  SUBCASE("getHeight") {
    Coordinate heightTestLoc(300, 200, 300);
    mc.setBlock(heightTestLoc, Blocks::DIRT);
    auto height = mc.getHeight(heightTestLoc.x, heightTestLoc.z);
    CHECK_EQ(height, heightTestLoc.y);
>>>>>>> afafcf2c

    // Clean up
    mc.setBlock(heightTestLoc, Blocks::AIR);
  }

  SUBCASE("setBlocks") {
    Coordinate loc1{100, 100, 100};
    Coordinate loc2{110, 110, 110};
    mc.setBlocks(loc1, loc2, Blocks::STONE);
  }
}

TEST_CASE("getBlocks and Chunk operations") {

  // Setup
  Coordinate test_loc(100, 100, 100);
  Coordinate loc1{100, 100, 100};
  Coordinate loc2{110, 111, 112};

  // Reset blocks that existed before
  mc.setBlocks(loc1, loc2, Blocks::AIR);
  mc.setBlocks(loc1, loc2, Blocks::BRICKS);
  mc.setBlock(loc1, Blocks::GOLD_BLOCK);
  mc.setBlock(loc2, Blocks::DIAMOND_BLOCK);
  mc.setBlock(loc1 + Coordinate{1, 2, 3}, Blocks::IRON_BLOCK);
  Chunk res = mc.getBlocks(loc1, loc2);
  const Chunk res_const = mc.getBlocks(loc1, loc2);

  SUBCASE("getters") {
    Chunk data = mc.getBlocks(loc1, loc2);

    CHECK_EQ(data.base_pt(), loc1);
    CHECK_EQ(data.x_len(), 11);
    CHECK_EQ(data.y_len(), 12);
    CHECK_EQ(data.z_len(), 13);

    data = mc.getBlocks(loc2, loc1);

    CHECK_EQ(data.base_pt(), loc1);
    CHECK_EQ(data.x_len(), 11);
    CHECK_EQ(data.y_len(), 12);
    CHECK_EQ(data.z_len(), 13);
  }

  SUBCASE("Block accessing returns correct block using get()") {
    CHECK_EQ(res.get(0, 0, 0), Blocks::GOLD_BLOCK);
    CHECK_EQ(res.get(1, 1, 1), Blocks::BRICKS);
    CHECK_EQ(res.get(1, 2, 3), Blocks::IRON_BLOCK);
    CHECK_EQ(res.get(10, 11, 12), Blocks::DIAMOND_BLOCK);
  }

  SUBCASE("Block accessing returns correct block using get_worldspace()") {
    CHECK_EQ(res.get_worldspace(loc1), Blocks::GOLD_BLOCK);
    CHECK_EQ(res.get_worldspace(loc1 + Coordinate{1, 1, 1}), Blocks::BRICKS);
    CHECK_EQ(res.get_worldspace(loc1 + Coordinate{1, 2, 3}), Blocks::IRON_BLOCK);
    CHECK_EQ(res.get_worldspace(loc2), Blocks::DIAMOND_BLOCK);
  }

  SUBCASE("Access out of bounds correctly throws") {
    CHECK_THROWS(res.get(11, 0, 0));
    CHECK_THROWS(res.get(0, 12, 0));
    CHECK_THROWS(res.get(0, 0, 13));
    CHECK_THROWS(res.get(-1, 0, 0));
    CHECK_THROWS(res.get(0, -1, 0));
    CHECK_THROWS(res.get(0, 0, -1));
    CHECK_THROWS(res.get_worldspace(loc1 + Coordinate{-1, -1, -1}));
    CHECK_THROWS(res.get_worldspace(loc1 + Coordinate{11, 12, 13}));
  }

  SUBCASE("Iterator") {
    std::vector<BlockType> blocks;
    for (int i = 0; i < res.y_len(); i++) {
      for (int j = 0; j < res.x_len(); j++) {
        for (int z = 0; z < res.z_len(); z++) {
          blocks.push_back(res.get(j, i, z));
        }
      }
    }

    std::vector<BlockType> expected_blocks;
    for (BlockType block : res) {
      expected_blocks.push_back(block);
    }
    CHECK_EQ(blocks, expected_blocks);
  }

  SUBCASE("Const iterator") {
    std::vector<BlockType> blocks;
    for (int i = 0; i < res_const.y_len(); i++) {
      for (int j = 0; j < res_const.x_len(); j++) {
        for (int z = 0; z < res_const.z_len(); z++) {
          blocks.push_back(res_const.get(j, i, z));
        }
      }
    }

    std::vector<BlockType> expected_blocks;
    for (BlockType block : res_const) {
      expected_blocks.push_back(block);
    }
    CHECK_EQ(blocks, expected_blocks);
  }

  SUBCASE("Constructors & assignment") {
    // Copy assignment
    mc.setBlock({10, 10, 10}, Blocks::BLUE_CONCRETE);
    auto chunk = mc.getBlocks({10, 10, 10}, {20, 20, 20});
    Chunk chunk_copy = chunk; // Contains BLUE
    CHECK_EQ(chunk.get(0, 0, 0), chunk_copy.get(0, 0, 0));

    // Reassignment
    mc.setBlock({10, 10, 10}, Blocks::RED_CONCRETE);
    chunk = mc.getBlocks({10, 10, 10}, {20, 20, 20}); // Now contains RED
    CHECK_NE(chunk.get(0, 0, 0), chunk_copy.get(0, 0, 0));

    // Move assignment
    chunk = std::move(chunk_copy); // Now contains BLUE
    CHECK_EQ(chunk.get(0, 0, 0), Blocks::BLUE_CONCRETE);

    // Copy constructor
    auto chunk_copy2 = Chunk(chunk); // Contains BLUE
    mc.setBlock({10, 10, 10}, Blocks::WHITE_CONCRETE);
    chunk = mc.getBlocks({10, 10, 10}, {20, 20, 20}); // Now contains WHITE
    CHECK_NE(chunk_copy2.get(0, 0, 0), Blocks::WHITE_CONCRETE);

    // Move constructor
    chunk = Chunk(std::move(chunk_copy2)); // Now contains BLUE
    CHECK_EQ(chunk.get(0, 0, 0), Blocks::BLUE_CONCRETE);
  }

  mc.setBlock(test_loc, BlockType(0));
}

TEST_CASE("Test blocks struct") {
  Coordinate testLoc;
  mc.setBlock(testLoc, Blocks::AIR);
  CHECK_EQ(mc.getBlock(testLoc), Blocks::AIR);
  mc.setBlock(testLoc, Blocks::STONE);
  CHECK_EQ(mc.getBlock(testLoc), Blocks::STONE);
}

TEST_CASE("HeightMap functionality") {
  // 319 is the build limit in 1.19
  mc.setBlocks(Coordinate{200, 300, 200}, Coordinate{210, 319, 210}, Blocks::AIR);
  mc.setBlocks(Coordinate{200, 300, 200}, Coordinate{210, 300, 210}, Blocks::STONE);
  mc.setBlock(Coordinate{200, 301, 200}, Blocks::STONE);
  mc.setBlock(Coordinate{210, 301, 210}, Blocks::STONE);
  mc.setBlock(Coordinate{201, 301, 202}, Blocks::STONE);

  SUBCASE("getters") {
    HeightMap data = mc.getHeights(Coordinate{200, 0, 200}, Coordinate{210, 0, 210});

    CHECK_EQ(data.base_pt(), Coordinate{200, 0, 200});
    CHECK_EQ(data.x_len(), 11);
    CHECK_EQ(data.z_len(), 11);

    data = mc.getHeights(Coordinate{210, 300, 210}, Coordinate{200, 310, 200});

    CHECK_EQ(data.base_pt(), Coordinate{200, 0, 200});
    CHECK_EQ(data.x_len(), 11);
    CHECK_EQ(data.z_len(), 11);
  }

  SUBCASE("get") {
    HeightMap data = mc.getHeights(Coordinate{200, 0, 200}, Coordinate{210, 0, 210});
    CHECK_EQ(data.get(0, 0), 301);
    CHECK_EQ(data.get(1, 1), 300);
    CHECK_EQ(data.get(10, 10), 301);
    CHECK_EQ(data.get(1, 2), 301);
  }

  SUBCASE("get_worldspace") {
    HeightMap data = mc.getHeights(Coordinate{200, 0, 200}, Coordinate{210, 0, 210});
    CHECK_EQ(data.get_worldspace(Coordinate{200, 0, 200}), 301);
    CHECK_EQ(data.get_worldspace(Coordinate{201, 0, 201}), 300);
    CHECK_EQ(data.get_worldspace(Coordinate{210, 0, 210}), 301);
    CHECK_EQ(data.get_worldspace(Coordinate{201, 0, 202}), 301);
  }

  SUBCASE("fill_coord") {
    HeightMap data = mc.getHeights(Coordinate{200, 0, 200}, Coordinate{210, 0, 210});

    Coordinate to_fill{200, 0, 200};
    data.fill_coord(to_fill);
    CHECK_EQ(to_fill.y, 301);
  }

  SUBCASE("Bounds checking") {
    HeightMap data = mc.getHeights(Coordinate{200, 0, 200}, Coordinate{210, 0, 210});
    CHECK_THROWS(data.get(-1, 0));
    CHECK_THROWS(data.get(0, -1));
    CHECK_THROWS(data.get(11, 0));
    CHECK_THROWS(data.get(0, 11));

    CHECK_THROWS(data.get_worldspace(Coordinate{199, 0, 200}));
    CHECK_THROWS(data.get_worldspace(Coordinate{200, 0, 199}));
    CHECK_THROWS(data.get_worldspace(Coordinate{211, 0, 200}));
    CHECK_THROWS(data.get_worldspace(Coordinate{200, 0, 211}));

    Coordinate to_fill{199, 0, 211};
    CHECK_THROWS(data.fill_coord(to_fill));
  }

  SUBCASE("Negative coord") {
    mc.setBlocks(Coordinate{-200, 300, -200}, Coordinate{-210, 319, -210}, Blocks::AIR);
    mc.setBlocks(Coordinate{-200, 300, -200}, Coordinate{-210, 300, -210}, Blocks::STONE);
    mc.setBlock(Coordinate{-200, 301, -200}, Blocks::STONE);
    mc.setBlock(Coordinate{-210, 301, -210}, Blocks::STONE);
    mc.setBlock(Coordinate{-201, 301, -202}, Blocks::STONE);

    HeightMap data = mc.getHeights(Coordinate{-200, 0, -200}, Coordinate{-210, 0, -210});
    CHECK_EQ(data.get_worldspace(Coordinate{-200, 0, -200}), 301);
    CHECK_EQ(data.get_worldspace(Coordinate{-201, 0, -201}), 300);
    CHECK_EQ(data.get_worldspace(Coordinate{-210, 0, -210}), 301);
    CHECK_EQ(data.get_worldspace(Coordinate{-201, 0, -202}), 301);
  }

  SUBCASE("Iterator") {
    mc.setBlocks(Coordinate{-200, 300, -200}, Coordinate{-210, 319, -210}, Blocks::AIR);
    mc.setBlocks(Coordinate{-200, 300, -200}, Coordinate{-210, 300, -210}, Blocks::STONE);
    mc.setBlock(Coordinate{-200, 301, -200}, Blocks::STONE);
    mc.setBlock(Coordinate{-210, 301, -210}, Blocks::STONE);
    mc.setBlock(Coordinate{-201, 301, -202}, Blocks::STONE);

    HeightMap data = mc.getHeights(Coordinate{-200, 0, -200}, Coordinate{-210, 0, -210});

    std::vector<int> expected_heights;
    for (int i = 0; i < data.x_len(); i++) {
      for (int j = 0; j < data.z_len(); j++) {
        expected_heights.push_back(data.get(i, j));
      }
    }

    std::vector<int> heights;
    for (int height : data) {
      heights.push_back(height);
    }
    CHECK_EQ(heights, expected_heights);
  }

  SUBCASE("Const iterator") {
    mc.setBlocks(Coordinate{-200, 300, -200}, Coordinate{-210, 319, -210}, Blocks::AIR);
    mc.setBlocks(Coordinate{-200, 300, -200}, Coordinate{-210, 300, -210}, Blocks::STONE);
    mc.setBlock(Coordinate{-200, 301, -200}, Blocks::STONE);
    mc.setBlock(Coordinate{-210, 301, -210}, Blocks::STONE);
    mc.setBlock(Coordinate{-201, 301, -202}, Blocks::STONE);

    const HeightMap data = mc.getHeights(Coordinate{-200, 0, -200}, Coordinate{-210, 0, -210});

    std::vector<int> expected_heights;
    for (int i = 0; i < data.x_len(); i++) {
      for (int j = 0; j < data.z_len(); j++) {
        expected_heights.push_back(data.get(i, j));
      }
    }

    std::vector<int> heights;
    for (int height : data) {
      heights.push_back(height);
    }
    CHECK_EQ(heights, expected_heights);
  }

  SUBCASE("Constructors & assignment") {
    // Copy assignment
    mc.setBlocks({10, 310, 10}, {20, 320, 20}, Blocks::AIR);
    mc.setBlocks({10, 310, 10}, {20, 310, 20}, Blocks::STONE);
    auto map = mc.getHeights({10, 10, 10}, {20, 20, 20});
    HeightMap map_copy = map; // Contains 310
    CHECK_EQ(map.get(0, 0), map_copy.get(0, 0));
    CHECK_EQ(map.get(0, 0), 310);

    // Reassignment
    mc.setBlock({10, 311, 10}, Blocks::STONE);
    map = mc.getHeights({10, 10, 10}, {20, 20, 20}); // Now contains 311
    CHECK_NE(map.get(0, 0), map_copy.get(0, 0));
    CHECK_EQ(map.get(0, 0), 311);

    // Move assignment
    map = std::move(map_copy); // Now contains 310
    CHECK_EQ(map.get(0, 0), 310);

    // Copy constructor
    auto map_copy2 = HeightMap(map); // Contains 310
    mc.setBlock({10, 312, 10}, Blocks::STONE);
    map = mc.getHeights({10, 10, 10}, {20, 20, 20}); // Now contains 312
    CHECK_NE(map_copy2.get(0, 0), 312);
    CHECK_EQ(map.get(0, 0), 312);

    // Move constructor
    map = HeightMap(std::move(map_copy2)); // Now contains 310
    CHECK_EQ(map.get(0, 0), 310);

    mc.setBlocks({10, 310, 10}, {20, 320, 20}, Blocks::AIR);
  }

  // Clean up
  mc.setBlocks(Coordinate{200, 300, 200}, Coordinate{210, 301, 210}, Blocks::AIR);
}

// Requires player joined to server, will throw serverside if player is not
// joined
#ifdef PLAYER_TEST

TEST_CASE("Player operations") {
  Coordinate test_loc{110, 110, 110};
  mc.setBlock(test_loc, Blocks::DIRT);

  SUBCASE("Execute command") { mc.doCommand("time set noon"); }

  SUBCASE("Set position") { mc.setPlayerPosition(test_loc + Coordinate(0, 1, 0)); }

  SUBCASE("Get position") {
    mc.setPlayerPosition(Coordinate(0, 0, 0));
    mc.setPlayerPosition(test_loc + Coordinate(0, 1, 0));
    Coordinate player_loc = mc.getPlayerPosition();
    CHECK((player_loc == (test_loc + Coordinate(0, 1, 0))));
  }

  SUBCASE("Check correct flooring") {
    Coordinate negative_loc(-2, 100, -2);
    mc.doCommand("tp -2 100 -2");
    CHECK_EQ(mc.getPlayerPosition(), negative_loc);
  }

  SUBCASE("setPlayerTilePosition and getPlayerTilePosition") {
    mc.setPlayerPosition(Coordinate(0, 0, 0));

    mc.setPlayerTilePosition(test_loc);

    Coordinate result = mc.getPlayerTilePosition();
    Coordinate expected = test_loc;

    CHECK_EQ(result, expected);

    Coordinate p_result = mc.getPlayerPosition();
    Coordinate p_expected = test_loc + Coordinate(0, 1, 0);

    CHECK_EQ(p_result, p_expected);
  }

  // Cleanup
  mc.setBlock(test_loc, Blocks::AIR);
}

#endif

// NOLINTEND<|MERGE_RESOLUTION|>--- conflicted
+++ resolved
@@ -112,19 +112,11 @@
     CHECK_EQ(mc.getBlock(test_loc), Blocks::LIGHT_BLUE_CONCRETE);
   }
 
-<<<<<<< HEAD
-    SUBCASE("getHeight") {
-        Coordinate heightTestLoc(300, 200, 300);
-        mc.setBlock(heightTestLoc, Blocks::DIRT);
-        auto height = mc.getHeight(heightTestLoc);
-        CHECK_EQ(height, heightTestLoc.y);
-=======
   SUBCASE("getHeight") {
     Coordinate heightTestLoc(300, 200, 300);
     mc.setBlock(heightTestLoc, Blocks::DIRT);
-    auto height = mc.getHeight(heightTestLoc.x, heightTestLoc.z);
+    auto height = mc.getHeight(heightTestLoc);
     CHECK_EQ(height, heightTestLoc.y);
->>>>>>> afafcf2c
 
     // Clean up
     mc.setBlock(heightTestLoc, Blocks::AIR);
