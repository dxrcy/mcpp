--- conflicted
+++ resolved
@@ -119,31 +119,13 @@
         mc.setBlock(heightTestLoc, Blocks::AIR);
     }
 
-<<<<<<< HEAD
     SUBCASE("setBlocks") {
         Coordinate loc1{100, 100, 100};
         Coordinate loc2{110, 110, 110};
         mc.setBlocks(loc1, loc2, Blocks::STONE);
-=======
-    // Used for cuboid functions
-    Coordinate testLoc2(96, 96, 96);
-
-    SUBCASE("setBlocks") { mc.setBlocks(test_loc, testLoc2, Blocks::STONE); }
-
-    SUBCASE("getBlocks") {
-        mc.setBlocks(test_loc, testLoc2, Blocks::DIRT);
-
-        auto expected = std::vector<std::vector<std::vector<BlockType>>>(
-            5, std::vector<std::vector<BlockType>>(
-                   5, std::vector<BlockType>(5, Blocks::DIRT)));
-
-        std::vector returnVector = mc.getBlocks(test_loc, testLoc2);
-        CHECK_EQ(returnVector, expected);
->>>>>>> 6ed3d393
-    }
-}
-
-<<<<<<< HEAD
+    }
+}
+
 TEST_CASE("getBlocks and Chunk operations") {
     // Setup
     Coordinate loc1{100, 100, 100};
@@ -182,18 +164,6 @@
         CHECK_THROWS(res.get(0, 0, -1));
         CHECK_THROWS(res.get_worldspace(loc1 + Coordinate{-1, -1, -1}));
         CHECK_THROWS(res.get_worldspace(loc1 + Coordinate{11, 11, 11}));
-=======
-    SUBCASE("getBlocks with mod") {
-        mc.setBlocks(test_loc, testLoc2, Blocks::GRANITE);
-
-        auto expected = std::vector<std::vector<std::vector<BlockType>>>(
-            5, std::vector<std::vector<BlockType>>(
-                   5, std::vector<BlockType>(5, Blocks::GRANITE)));
-
-        std::vector returnVector = mc.getBlocks(test_loc, testLoc2);
-
-        CHECK_EQ(returnVector, expected);
->>>>>>> 6ed3d393
     }
 
     mc.setBlock(test_loc, BlockType(0));
