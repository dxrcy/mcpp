#include <cmath>
#include <string>
#include <vector>

#include "../include/mcpp/mcpp.h"
#include "connection.h"
#include "util.h"

using namespace std::string_literals;

namespace mcpp {

MinecraftConnection::MinecraftConnection(const std::string& address, uint16_t port) {
  _conn = std::make_unique<SocketConnection>(address, port);
}

MinecraftConnection::~MinecraftConnection() = default;

void MinecraftConnection::postToChat(const std::string& message) {
  _conn->send_command("chat.post", message);
}

void MinecraftConnection::doCommand(const std::string& command) {
  _conn->send_command("player.doCommand", command);
}

void MinecraftConnection::setPlayerPosition(const Coordinate& pos) {
  _conn->send_command("player.setPos", pos.x, pos.y, pos.z);
}

Coordinate MinecraftConnection::getPlayerPosition() const {
  std::string response = _conn->send_receive_command("player.getPos", "");
  std::vector<int32_t> parsed;
  split_response(response, parsed);
  return {parsed[0], parsed[1], parsed[2]};
}

void MinecraftConnection::setPlayerTilePosition(const Coordinate& tile) {
  Coordinate new_tile = tile;
  new_tile.y++;
  setPlayerPosition(new_tile);
}

Coordinate MinecraftConnection::getPlayerTilePosition() const {
  Coordinate player_tile = getPlayerPosition();
  player_tile.y--;
  return player_tile;
}

void MinecraftConnection::setBlock(const Coordinate& loc, const BlockType& block_type) {
  // Static cast required because of stupid ss default of uint8_t as char
  _conn->send_command("world.setBlock", loc.x, loc.y, loc.z, static_cast<int>(block_type.id),
                      static_cast<int>(block_type.mod));
}

void MinecraftConnection::setBlocks(const Coordinate& loc1, const Coordinate& loc2,
                                    const BlockType& block_type) {
  auto [x1, y1, z1] = loc1;
  auto [x2, y2, z2] = loc2;
  _conn->send_command("world.setBlocks", x1, y1, z1, x2, y2, z2, static_cast<int>(block_type.id),
                      static_cast<int>(block_type.mod));
}

BlockType MinecraftConnection::getBlock(const Coordinate& loc) const {
  std::string return_str =
      _conn->send_receive_command("world.getBlockWithData", loc.x, loc.y, loc.z);
  std::vector<uint8_t> parsed;
  split_response(return_str, parsed);

  // Values are id and mod
  return {parsed[0], parsed[1]};
}

Chunk MinecraftConnection::getBlocks(const Coordinate& loc1, const Coordinate& loc2) const {
  std::string response = _conn->send_receive_command("world.getBlocksWithData", loc1.x, loc1.y,
                                                     loc1.z, loc2.x, loc2.y, loc2.z);

  // Received in format 1,2;1,2;1,2 where 1,2 is a block of type 1 and mod 2
  std::vector<BlockType> result;
  std::stringstream stream(response);

  // uint16_t because stupid << is overloaded to read first character instead
  // of number for uint8_t raaaa
  // This shouldn't return anything larger than a uint8_t anyway
  uint16_t id;
  uint16_t mod;
  char delimiter;
  while (stream >> id) {
    stream >> delimiter;
    if (delimiter == ',') {
      stream >> mod;
      result.emplace_back(id, mod);
      stream >> delimiter;
    }
    if (delimiter == ';') {
      continue;
    }
    if (delimiter == EOF) {
      break;
    }
  }

  return Chunk{loc1, loc2, result};
}

<<<<<<< HEAD
int MinecraftConnection::getHeight(Coordinate2D loc) {
    std::string returnValue =
        conn->sendReceiveCommand("world.getHeight", loc.x, loc.z);
    return stoi(returnValue);
}

Coordinate MinecraftConnection::fillHeight(Coordinate2D loc) {
    int y = this->getHeight(loc);
    return Coordinate(loc.x, y, loc.z);
}

const HeightMap MinecraftConnection::getHeights(const Coordinate2D& loc1,
                                                const Coordinate2D& loc2) {
    std::string returnValue = conn->sendReceiveCommand(
        "world.getHeights", loc1.x, loc1.z, loc2.x, loc2.z);
=======
int MinecraftConnection::getHeight(int x, int z) const {
  std::string response = _conn->send_receive_command("world.getHeight", x, z);
  return stoi(response);
}

HeightMap MinecraftConnection::getHeights(const Coordinate& loc1, const Coordinate& loc2) const {
  std::string response =
      _conn->send_receive_command("world.getHeights", loc1.x, loc1.z, loc2.x, loc2.z);
>>>>>>> afafcf2c

  // Returned in format "1,2,3,4,5"
  std::vector<int16_t> parsed;
  split_response(response, parsed);

  return {loc1, loc2, parsed};
}

} // namespace mcpp<|MERGE_RESOLUTION|>--- conflicted
+++ resolved
@@ -103,32 +103,20 @@
   return Chunk{loc1, loc2, result};
 }
 
-<<<<<<< HEAD
-int MinecraftConnection::getHeight(Coordinate2D loc) {
-    std::string returnValue =
-        conn->sendReceiveCommand("world.getHeight", loc.x, loc.z);
-    return stoi(returnValue);
+int MinecraftConnection::getHeight(Coordinate2D loc) const {
+  std::string response = _conn->send_receive_command("world.getHeight", loc.x, loc.z);
+  return stoi(response);
 }
 
 Coordinate MinecraftConnection::fillHeight(Coordinate2D loc) {
-    int y = this->getHeight(loc);
-    return Coordinate(loc.x, y, loc.z);
+  int y = this->getHeight(loc);
+  return Coordinate(loc.x, y, loc.z);
 }
 
-const HeightMap MinecraftConnection::getHeights(const Coordinate2D& loc1,
-                                                const Coordinate2D& loc2) {
-    std::string returnValue = conn->sendReceiveCommand(
-        "world.getHeights", loc1.x, loc1.z, loc2.x, loc2.z);
-=======
-int MinecraftConnection::getHeight(int x, int z) const {
-  std::string response = _conn->send_receive_command("world.getHeight", x, z);
-  return stoi(response);
-}
-
-HeightMap MinecraftConnection::getHeights(const Coordinate& loc1, const Coordinate& loc2) const {
+HeightMap MinecraftConnection::getHeights(const Coordinate2D& loc1,
+                                          const Coordinate2D& loc2) const {
   std::string response =
       _conn->send_receive_command("world.getHeights", loc1.x, loc1.z, loc2.x, loc2.z);
->>>>>>> afafcf2c
 
   // Returned in format "1,2,3,4,5"
   std::vector<int16_t> parsed;
