#include "../include/mcpp/util.h"
<<<<<<< HEAD
#include <stdexcept>
#include <string>
#include <vector>
=======
#include <cstdlib>
#include <stdexcept>
#include <string>
>>>>>>> 6ed3d393

namespace mcpp {

Coordinate::Coordinate(int x, int y, int z) {
    this->x = x;
    this->y = y;
    this->z = z;
}

Coordinate::Coordinate(double x, double y, double z) {
    this->x = static_cast<int>(x);
    this->y = static_cast<int>(y);
    this->z = static_cast<int>(z);
}

Coordinate Coordinate::operator+(const Coordinate& obj) const {
    Coordinate result;
    result.x = this->x + obj.x;
    result.y = this->y + obj.y;
    result.z = this->z + obj.z;
    return result;
}

bool Coordinate::operator==(const Coordinate& obj) const {
    return (this->x == obj.x) && (this->y == obj.y) && (this->z == obj.z);
}

bool Coordinate::operator!=(const Coordinate& obj) const {
    return !(*this == obj);
}

Coordinate Coordinate::operator-(const Coordinate& obj) const {
    Coordinate result;
    result.x = this->x - obj.x;
    result.y = this->y - obj.y;
    result.z = this->z - obj.z;
    return result;
}

Coordinate Coordinate::clone() const {
    return Coordinate(this->x, this->y, this->z);
}

std::string to_string(const Coordinate& coord) {
    using std::to_string;
    return "(" + to_string(coord.x) + "," + to_string(coord.y) + "," +
           to_string(coord.z) + ")";
}

std::ostream& operator<<(std::ostream& out, const Coordinate& coord) {
    out << to_string(coord);
    return out;
}

<<<<<<< HEAD
Chunk::Chunk(const Coordinate& loc1, const Coordinate& loc2,
             const std::vector<BlockType>& block_list) {
    Coordinate min{std::min(loc1.x, loc2.x), std::min(loc1.y, loc2.y),
                   std::min(loc1.z, loc2.z)};
    this->base_pt = min.clone();

    Coordinate dim = loc1 - loc2;
    x_len = std::abs(dim.x) + 1;
    y_len = std::abs(dim.y) + 1;
    z_len = std::abs(dim.z) + 1;

    this->raw_data = new BlockType[block_list.size()];
    std::copy(block_list.begin(), block_list.end(), raw_data);
}

Chunk::~Chunk() { delete[] raw_data; }

BlockType Chunk::get(int x, int y, int z) {
    if ((x < 0 || y < 0 || z < 0) ||
        (x > x_len - 1 || y > y_len - 1 || z > z_len - 1)) {
        throw std::out_of_range("Out of bounds Chunk access at " +
                                to_string(Coordinate(x, y, z)));
    }
    return raw_data[z + z_len * (x + y_len * y)];
}

BlockType Chunk::get_worldspace(const Coordinate& pos) {
    Coordinate array_pos = pos - base_pt;
    if ((array_pos.x < 0 || array_pos.y < 0 || array_pos.z < 0) ||
        (array_pos.x > x_len - 1 || array_pos.y > y_len - 1 ||
         array_pos.z > z_len - 1)) {
        throw std::out_of_range("Out of bounds Chunk access at " +
                                to_string(array_pos) + " (world coordinate " +
                                to_string(pos) + " )");
    }
    return raw_data[array_pos.z + z_len * (array_pos.x + y_len * array_pos.y)];
}

=======
HeightMap::HeightMap(const Coordinate& loc1, const Coordinate& loc2,
                     const std::vector<int>& heights) {
    base_pt = Coordinate{
        std::min(loc1.x, loc2.x),
        0,
        std::min(loc1.z, loc2.z),
    };

    x_len = std::abs(loc1.x - loc2.x) + 1;
    z_len = std::abs(loc1.z - loc2.z) + 1;

    raw_heights = new int[heights.size()];
    std::copy(heights.begin(), heights.end(), raw_heights);
}

int HeightMap::get(int x, int z) const {
    if ((x < 0 || x >= x_len) || (z < 0 || z >= z_len)) {
        throw new std::out_of_range(
            "Out of range access of heightmap at " + std::to_string(x) + "," +
            std::to_string(z) +
            " (worldspace x=" + std::to_string(base_pt.x + x) +
            ",z=" + std::to_string(base_pt.z + z));
    }
    // Get 2D from flat vector
    return raw_heights[x * z_len + z];
}

int HeightMap::get_worldspace(const Coordinate& loc) const {
    return get(loc.x - base_pt.x, loc.z - base_pt.z);
}

void HeightMap::fill_coord(Coordinate& out) { out.y = get_worldspace(out); }

>>>>>>> 6ed3d393
} // namespace mcpp<|MERGE_RESOLUTION|>--- conflicted
+++ resolved
@@ -1,13 +1,7 @@
 #include "../include/mcpp/util.h"
-<<<<<<< HEAD
 #include <stdexcept>
 #include <string>
 #include <vector>
-=======
-#include <cstdlib>
-#include <stdexcept>
-#include <string>
->>>>>>> 6ed3d393
 
 namespace mcpp {
 
@@ -62,7 +56,6 @@
     return out;
 }
 
-<<<<<<< HEAD
 Chunk::Chunk(const Coordinate& loc1, const Coordinate& loc2,
              const std::vector<BlockType>& block_list) {
     Coordinate min{std::min(loc1.x, loc2.x), std::min(loc1.y, loc2.y),
@@ -101,7 +94,6 @@
     return raw_data[array_pos.z + z_len * (array_pos.x + y_len * array_pos.y)];
 }
 
-=======
 HeightMap::HeightMap(const Coordinate& loc1, const Coordinate& loc2,
                      const std::vector<int>& heights) {
     base_pt = Coordinate{
@@ -135,5 +127,4 @@
 
 void HeightMap::fill_coord(Coordinate& out) { out.y = get_worldspace(out); }
 
->>>>>>> 6ed3d393
 } // namespace mcpp